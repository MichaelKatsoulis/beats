--- conflicted
+++ resolved
@@ -135,8 +135,6 @@
 func Fields() {
 	mg.Deps(libbeatAndMetricbeatCommonFieldsGo, moduleFieldsGo)
 	mg.Deps(fieldsYML)
-<<<<<<< HEAD
-=======
 }
 
 // libbeatAndMetricbeatCommonFieldsGo generates a fields.go containing both
@@ -146,20 +144,10 @@
 		return err
 	}
 	return devtools.GenerateMetricbeatAllInOneFieldsGo()
->>>>>>> 6e69b057
 }
 
 func fieldsYML() error {
 	return devtools.GenerateFieldsYAML("module")
-}
-
-// libbeatAndMetricbeatCommonFieldsGo generates a fields.go containing both
-// libbeat and metricbeat's common fields.
-func libbeatAndMetricbeatCommonFieldsGo() error {
-	if err := devtools.GenerateFieldsYAML(); err != nil {
-		return err
-	}
-	return devtools.GenerateMetricbeatAllInOneFieldsGo()
 }
 
 func moduleFieldsGo() error {
