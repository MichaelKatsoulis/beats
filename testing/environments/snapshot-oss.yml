# This should start the environment with the latest snapshots.

version: '2.3'
services:
  elasticsearch:
<<<<<<< HEAD
    image: docker.elastic.co/elasticsearch/elasticsearch-oss:7.13.1-SNAPSHOT
=======
    image: docker.elastic.co/elasticsearch/elasticsearch-oss:7.13.0-b10ff4f4-SNAPSHOT
>>>>>>> 73ee711f
    healthcheck:
      test: ["CMD-SHELL", "curl -s http://localhost:9200/_cat/health?h=status | grep -q green"]
      retries: 300
      interval: 1s
    environment:
    - "ES_JAVA_OPTS=-Xms512m -Xmx512m"
    - "network.host="
    - "transport.host=127.0.0.1"
    - "http.host=0.0.0.0"

  logstash:
<<<<<<< HEAD
    image: docker.elastic.co/logstash/logstash-oss:7.13.1-SNAPSHOT
=======
    image: docker.elastic.co/logstash/logstash-oss:7.13.0-b10ff4f4-SNAPSHOT
>>>>>>> 73ee711f
    healthcheck:
      test: ["CMD", "curl", "-f", "http://localhost:9600/_node/stats"]
      retries: 600
      interval: 1s
    volumes:
    - ./docker/logstash/pipeline:/usr/share/logstash/pipeline:ro
    - ./docker/logstash/pki:/etc/pki:ro

  kibana:
<<<<<<< HEAD
    image: docker.elastic.co/kibana/kibana-oss:7.13.1-SNAPSHOT
=======
    image: docker.elastic.co/kibana/kibana-oss:7.13.0-b10ff4f4-SNAPSHOT
>>>>>>> 73ee711f
    healthcheck:
      test: ["CMD-SHELL", "curl -s http://localhost:5601/api/status | grep -q 'Looking good'"]
      retries: 600
      interval: 1s

<|MERGE_RESOLUTION|>--- conflicted
+++ resolved
@@ -3,11 +3,7 @@
 version: '2.3'
 services:
   elasticsearch:
-<<<<<<< HEAD
-    image: docker.elastic.co/elasticsearch/elasticsearch-oss:7.13.1-SNAPSHOT
-=======
     image: docker.elastic.co/elasticsearch/elasticsearch-oss:7.13.0-b10ff4f4-SNAPSHOT
->>>>>>> 73ee711f
     healthcheck:
       test: ["CMD-SHELL", "curl -s http://localhost:9200/_cat/health?h=status | grep -q green"]
       retries: 300
@@ -19,11 +15,7 @@
     - "http.host=0.0.0.0"
 
   logstash:
-<<<<<<< HEAD
-    image: docker.elastic.co/logstash/logstash-oss:7.13.1-SNAPSHOT
-=======
     image: docker.elastic.co/logstash/logstash-oss:7.13.0-b10ff4f4-SNAPSHOT
->>>>>>> 73ee711f
     healthcheck:
       test: ["CMD", "curl", "-f", "http://localhost:9600/_node/stats"]
       retries: 600
@@ -33,13 +25,8 @@
     - ./docker/logstash/pki:/etc/pki:ro
 
   kibana:
-<<<<<<< HEAD
-    image: docker.elastic.co/kibana/kibana-oss:7.13.1-SNAPSHOT
-=======
     image: docker.elastic.co/kibana/kibana-oss:7.13.0-b10ff4f4-SNAPSHOT
->>>>>>> 73ee711f
     healthcheck:
       test: ["CMD-SHELL", "curl -s http://localhost:5601/api/status | grep -q 'Looking good'"]
       retries: 600
       interval: 1s
-
