--- conflicted
+++ resolved
@@ -69,9 +69,5 @@
 	if err != nil {
 		return err
 	}
-<<<<<<< HEAD
-	return devtools.GenerateAllInOneFieldsGo()
-=======
 	return devtools.GenerateFieldsGo("fields.yml", "include/fields.go")
->>>>>>> dcb24889
 }