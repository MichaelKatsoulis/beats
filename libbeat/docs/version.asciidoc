--- conflicted
+++ resolved
@@ -1,18 +1,9 @@
-<<<<<<< HEAD
 :stack-version: 7.1.0
 :doc-branch: 7.x
-=======
-:stack-version: 8.0.0
-:doc-branch: master
->>>>>>> de955be0
 :go-version: 1.11.5
 :release-state: unreleased
 :python: 2.7.9
 :docker: 1.12
 :docker-compose: 1.11
-<<<<<<< HEAD
 :branch: 7.x
-=======
-:branch: master
-:major-version: 8.x
->>>>>>> de955be0
+:major-version: 7.x