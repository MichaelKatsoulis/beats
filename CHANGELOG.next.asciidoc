// Use these for links to issue and pulls. Note issues and pulls redirect one to
// each other on Github, so don't worry too much on using the right prefix.
:issue: https://github.com/elastic/beats/issues/
:pull: https://github.com/elastic/beats/pull/

=== Beats version HEAD
https://github.com/elastic/beats/compare/v8.8.1\...main[Check the HEAD diff]

==== Breaking changes

*Affecting all Beats*

- Upgrade to Go 1.21.7. Removes support for Windows 8.1. See https://tip.golang.org/doc/go1.21#windows. {pull}37913[37913]
- add_cloud_metadata processor: `huawei` provider is now treated as `openstack`. Huawei cloud runs on OpenStack
platform, and when viewed from a metadata API standpoint, it is impossible to differentiate it from OpenStack. If you
know that your deployments run on Huawei Cloud exclusively, and you wish to have `cloud.provider` value as `huawei`,
you can achieve this by overwriting the value using an `add_fields` processor. {pull}35184[35184]
- In managed mode, Beats running under Elastic Agent will report the package
version of Elastic Agent as their own version. This includes all additional
fields added to events containing the Beats version. {pull}37553[37553]
- The behavior of `queue.mem.flush.min_events` has been simplified. It now serves as a simple maximum on the size of all event batches. There are no longer performance implications in its relationship to `bulk_max_size`. {pull}37795[37795]

*Auditbeat*

- Add opt-in `KProbes` backend for file_integrity module. {pull}37796[37796]

*Filebeat*

- Convert netflow input to API v2 and disable event normalisation {pull}37901[37901]


*Heartbeat*

*Metricbeat*


*Osquerybeat*


*Packetbeat*


*Winlogbeat*

- Add "event.category" and "event.type" to Sysmon module for EventIDs 8, 9, 19, 20, 27, 28, 255 {pull}35193[35193]
- Add "keystore.path" configuration settings to $workdir\data\{{.BeatName}}.keystore. Issue {issue}12315[12315] {pull}37237[37237]

*Functionbeat*


*Elastic Logging Plugin*


==== Bugfixes

*Affecting all Beats*
- Support for multiline zookeeper logs {issue}2496[2496]
- Add checks to ensure reloading of units if the configuration actually changed. {pull}34346[34346]
- Fix namespacing on self-monitoring {pull}32336[32336]
- Fix namespacing on self-monitoring {pull}32336[32336]
- Fix Beats started by agent do not respect the allow_older_versions: true configuration flag {issue}34227[34227] {pull}34964[34964]
- Fix performance issues when we have a lot of inputs starting and stopping by allowing to disable global processors under fleet. {issue}35000[35000] {pull}35031[35031]
- 'add_cloud_metadata' processor - add cloud.region field for GCE cloud provider
- 'add_cloud_metadata' processor - update azure metadata api version to get missing `cloud.account.id` field
- Upgraded apache arrow library used in x-pack/libbeat/reader/parquet from v11 to v12.0.1 in order to fix cross-compilation issues {pull}35640[35640]
- Fix panic when MaxRetryInterval is specified, but RetryInterval is not {pull}35820[35820]
- Support build of projects outside of beats directory {pull}36126[36126]
- Support Elastic Agent control protocol chunking support {pull}37343[37343]
- Upgrade elastic-agent-libs to v0.7.5. Removes obsolete "Treating the CommonName field on X.509 certificates as a host name..." deprecation warning for 8.0. {pull}37755[37755]
- aws: Add credential caching for `AssumeRole` session tokens. {issue}37787[37787]
- Lower logging level to debug when attempting to configure beats with unknown fields from autodiscovered events/environments {pull}[37816][37816]
- Set timeout of 1 minute for FQDN requests {pull}37756[37756]
- Fix the paths in the .cmd script added to the path by the Windows MSI to point to the new C:\Program Files installation location. https://github.com/elastic/elastic-stack-installers/pull/238

*Auditbeat*


*Filebeat*

- Fix nil pointer dereference in the httpjson input {pull}37591[37591]
- [Gcs Input] - Added missing locks for safe concurrency {pull}34914[34914]
- Fix the ignore_inactive option being ignored in Filebeat's filestream input {pull}34770[34770]
- Fix TestMultiEventForEOFRetryHandlerInput unit test of CometD input {pull}34903[34903]
- Add input instance id to request trace filename for httpjson and cel inputs {pull}35024[35024]
- Fixes "Can only start an input when all related states are finished" error when running under Elastic-Agent {pull}35250[35250] {issue}33653[33653]
- [system] sync system/auth dataset with system integration 1.29.0. {pull}35581[35581]
- [GCS Input] - Fixed an issue where bucket_timeout was being applied to the entire bucket poll interval and not individual bucket object read operations. Fixed a map write concurrency issue arising from data races when using a high number of workers. Fixed the flaky tests that were present in the GCS test suit. {pull}35605[35605]
- Fixed concurrency and flakey tests issue in azure blob storage input. {issue}35983[35983] {pull}36124[36124]
- Fix panic when sqs input metrics getter is invoked {pull}36101[36101] {issue}36077[36077]
- Fix handling of Juniper SRX structured data when there is no leading junos element. {issue}36270[36270] {pull}36308[36308]
- Fix Filebeat Cisco module with missing escape character {issue}36325[36325] {pull}36326[36326]
- Added a fix for Crowdstrike pipeline handling process arrays {pull}36496[36496]
- Fix m365_defender cursor value and query building. {pull}37116[37116]
- Fix TCP/UDP metric queue length parsing base. {pull}37714[37714]
- Update github.com/lestrrat-go/jwx dependency. {pull}37799[37799]
- [threatintel] MISP pagination fixes {pull}37898[37898]
- Fix file handle leak when handling errors in filestream {pull}37973[37973]

*Heartbeat*


*Metricbeat*


*Osquerybeat*


*Packetbeat*

- Fix interface device parsing for packetbeat protocols. {pull}37946[37946]

*Winlogbeat*


*Elastic Logging Plugin*


==== Added

*Affecting all Beats*

- Added append Processor which will append concrete values or values from a field to target. {issue}29934[29934] {pull}33364[33364]
- dns processor: Add support for forward lookups (`A`, `AAAA`, and `TXT`). {issue}11416[11416] {pull}36394[36394]
- [Enhanncement for host.ip and host.mac] Disabling netinfo.enabled option of add-host-metadata processor {pull}36506[36506]
  Setting environmental variable ELASTIC_NETINFO:false in Elastic Agent pod will disable the netinfo.enabled option of add_host_metadata processor
- allow `queue` configuration settings to be set under the output. {issue}35615[35615] {pull}36788[36788]
- Beats will now connect to older Elasticsearch instances by default {pull}36884[36884]
- Raise up logging level to warning when attempting to configure beats with unknown fields from autodiscovered events/environments
- elasticsearch output now supports `idle_connection_timeout`. {issue}35616[35615] {pull}36843[36843]
- Upgrade golang/x/net to v0.17.0. Updates the publicsuffix table used by the registered_domain processor. {pull}36969[36969]
Setting environmental variable ELASTIC_NETINFO:false in Elastic Agent pod will disable the netinfo.enabled option of add_host_metadata processor
- The Elasticsearch output can now configure performance presets with the `preset` configuration field. {pull}37259[37259]
- Upgrade to elastic-agent-libs v0.7.3 and golang.org/x/crypto v0.17.0. {pull}37544[37544]
- Make more selective the Pod autodiscovery upon node and namespace update events. {issue}37338[37338] {pull}37431[37431]
<<<<<<< HEAD
- Enhance add_cloud_metadata processor with `orchestrator.cluster.name`, `orchestrator.cluster.id` and `cloud.resource_group.name` when running inside an AKS cluster. {issue}33081[33081] {pull}37685[37685]
=======
- Upgrade go-sysinfo from 1.12.0 to 1.13.1. {pull}37996[37996]
>>>>>>> b9a75c9a

*Auditbeat*

- Add linux capabilities to processes in the system/process. {pull}37453[37453]
- Add opt-in eBPF backend for file_integrity module. {pull}37223[37223]

*Filebeat*

- Update SQL input documentation regarding Oracle DSNs {pull}37590[37590]
- add documentation for decode_xml_wineventlog processor field mappings.  {pull}32456[32456]
- httpjson input: Add request tracing logger. {issue}32402[32402] {pull}32412[32412]
- Add cloudflare R2 to provider list in AWS S3 input. {pull}32620[32620]
- Add support for single string containing multiple relation-types in getRFC5988Link. {pull}32811[32811]
- Added separation of transform context object inside httpjson. Introduced new clause `.parent_last_response.*` {pull}33499[33499]
- Added metric `sqs_messages_waiting_gauge` for aws-s3 input. {pull}34488[34488]
- Add nginx.ingress_controller.upstream.ip to related.ip {issue}34645[34645] {pull}34672[34672]
- Add unix socket log parsing for nginx ingress_controller {pull}34732[34732]
- Added metric `sqs_worker_utilization` for aws-s3 input. {pull}34793[34793]
- Add MySQL authentication message parsing and `related.ip` and `related.user` fields {pull}34810[34810]
- Add nginx ingress_controller parsing if one of upstreams fails to return response {pull}34787[34787]
- Add oracle authentication messages parsing {pull}35127[35127]
- Add `clean_session` configuration setting for MQTT input.  {pull}35806[16204]
- Add support for a simplified input configuraton when running under Elastic-Agent {pull}36390[36390]
- Added support for Okta OAuth2 provider in the CEL input. {issue}36336[36336] {pull}36521[36521]
- Added support for new features & removed partial save mechanism in the Azure Blob Storage input. {issue}35126[35126] {pull}36690[36690]
- Added support for new features and removed partial save mechanism in the GCS input. {issue}35847[35847] {pull}36713[36713]
- Re-use buffers to optimise memory allocation in fingerprint mode of filestream {pull}36736[36736]
- Allow http_endpoint input to receive PUT and PATCH requests. {pull}36734[36734]
- Add cache processor. {pull}36786[36786]
- Avoid unwanted publication of Azure entity records. {pull}36753[36753]
- Avoid unwanted publication of Okta entity records. {pull}36770[36770]
- Add support for Digest Authentication to CEL input. {issue}35514[35514] {pull}36932[36932]
- Use filestream input with file_identity.fingerprint as default for hints autodiscover. {issue}35984[35984] {pull}36950[36950]
- Add network processor in addition to interface based direction resolution. {pull}37023[37023]
- Add setup option `--force-enable-module-filesets`, that will act as if all filesets have been enabled in a module during setup. {issue}30915[30915] {pull}99999[99999]
- Make CEL input log current transaction ID when request tracing is turned on. {pull}37065[37065]
- Made Azure Blob Storage input GA and updated docs accordingly. {pull}37128[37128]
- Add request trace logging to http_endpoint input. {issue}36951[36951] {pull}36957[36957]
- Made GCS input GA and updated docs accordingly. {pull}37127[37127]
- Suppress and log max HTTP request retry errors in CEL input. {pull}37160[37160]
- Prevent CEL input from re-entering the eval loop when an evaluation failed. {pull}37161[37161]
- Update CEL extensions library to v1.7.0. {pull}37172[37172]
- Add support for complete URL replacement in HTTPJSON chain steps. {pull}37486[37486]
- Add support for user-defined query selection in EntraID entity analytics provider. {pull}37653[37653]
- Update CEL extensions library to v1.8.0 to provide runtime error location reporting. {issue}37304[37304] {pull}37718[37718]
- Add request trace logging for chained API requests. {issue}37551[36551] {pull}37682[37682]
- Relax TCP/UDP metric polling expectations to improve metric collection. {pull}37714[37714]
- Add support for PEM-based Okta auth in HTTPJSON. {pull}37772[37772]
- Prevent complete loss of long request trace data. {issue}37826[37826] {pull}37836[37836]
- Added experimental version of the Websocket Input. {pull}37774[37774]
- Add support for PEM-based Okta auth in CEL. {pull}37813[37813]
- Add ETW input. {pull}36915[36915]
- Update CEL mito extensions to v1.9.0 to add keys/values helper. {pull}37971[37971]
- Add logging for cache processor file reads and writes. {pull}38052[38052]

*Auditbeat*


*Libbeat*
- Add watcher that can be used to monitor Linux kernel events. {pull}37833[37833]

- Added support for ETW reader. {pull}36914[36914]

*Heartbeat*
- Added status to monitor run log report.
- Upgrade github.com/elastic/go-elasticsearch/v8 to v8.12.0. {pull}37673[37673]

*Metricbeat*

- Add per-thread metrics to system_summary {pull}33614[33614]
- Add GCP CloudSQL metadata {pull}33066[33066]
- Add GCP Carbon Footprint metricbeat data {pull}34820[34820]
- Add event loop utilization metric to Kibana module {pull}35020[35020]
- Fix containerd metrics grouping for TSDB {pull}37537[37537]
- Add metrics grouping by dimensions and time to Azure app insights {pull}36634[36634]
- Align on the algorithm used to transform Prometheus histograms into Elasticsearch histograms {pull}36647[36647]
- Enhance GCP billing with detailed tables identification, additional fields, and optimized data handling. {pull}36902[36902]
- Add a `/inputs/` route to the HTTP monitoring endpoint that exposes metrics for each metricset instance. {pull}36971[36971]
- Add linux IO metrics to system/process {pull}37213[37213]
- Add new memory/cgroup metrics to Kibana module {pull}37232[37232]


*Metricbeat*

- Update `getOpTimestamp` in `replstatus` to fix sort and temp files generation issue in mongodb. {pull}37688[37688]

*Osquerybeat*


*Packetbeat*

- Bump Windows Npcap version to v1.79. {pull}37733[37733]
- Add metrics for TCP flags. {issue}36992[36992] {pull}36975[36975]
- Add support for pipeline loading. {pull}37291[37291]

*Packetbeat*


*Winlogbeat*


*Functionbeat*


*Winlogbeat*



*Elastic Log Driver*
*Elastic Logging Plugin*


==== Deprecated

*Auditbeat*


*Filebeat*


*Heartbeat*



*Metricbeat*


*Osquerybeat*


*Packetbeat*


*Winlogbeat*


*Functionbeat*


*Elastic Logging Plugin*


==== Known Issues












































<|MERGE_RESOLUTION|>--- conflicted
+++ resolved
@@ -132,11 +132,8 @@
 - The Elasticsearch output can now configure performance presets with the `preset` configuration field. {pull}37259[37259]
 - Upgrade to elastic-agent-libs v0.7.3 and golang.org/x/crypto v0.17.0. {pull}37544[37544]
 - Make more selective the Pod autodiscovery upon node and namespace update events. {issue}37338[37338] {pull}37431[37431]
-<<<<<<< HEAD
 - Enhance add_cloud_metadata processor with `orchestrator.cluster.name`, `orchestrator.cluster.id` and `cloud.resource_group.name` when running inside an AKS cluster. {issue}33081[33081] {pull}37685[37685]
-=======
 - Upgrade go-sysinfo from 1.12.0 to 1.13.1. {pull}37996[37996]
->>>>>>> b9a75c9a
 
 *Auditbeat*
 
